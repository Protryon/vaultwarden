use chrono::Utc;
use jsonwebtoken::DecodingKey;
use num_traits::FromPrimitive;
use rocket::serde::json::Json;
use rocket::{
    form::{Form, FromForm},
    http::CookieJar,
    Route,
};
use serde_json::Value;

use crate::{
    api::{
        core::accounts::{PreloginData, RegisterData, _prelogin, _register},
        core::log_user_event,
        core::two_factor::{duo, email, email::EmailTokenData, yubikey},
        ApiResult, EmptyResult, JsonResult, JsonUpcase,
    },
<<<<<<< HEAD
    auth::{encode_jwt, generate_ssotoken_claims, ClientHeaders, ClientIp},
=======
    auth::{generate_organization_api_key_login_claims, ClientHeaders, ClientIp},
>>>>>>> 44e9e1a5
    db::{models::*, DbConn},
    error::MapResult,
    mail, util,
    util::{CookieManager, CustomRedirect},
    CONFIG,
};

pub fn routes() -> Vec<Route> {
    routes![login, prelogin, identity_register, prevalidate, authorize, oidcsignin]
}

#[post("/connect/token", data = "<data>")]
async fn login(data: Form<ConnectData>, client_header: ClientHeaders, mut conn: DbConn) -> JsonResult {
    let data: ConnectData = data.into_inner();

    let mut user_uuid: Option<String> = None;

    let login_result = match data.grant_type.as_ref() {
        "refresh_token" => {
            _check_is_some(&data.refresh_token, "refresh_token cannot be blank")?;
            _refresh_login(data, &mut conn).await
        }
        "password" => {
            _check_is_some(&data.client_id, "client_id cannot be blank")?;
            _check_is_some(&data.password, "password cannot be blank")?;
            _check_is_some(&data.scope, "scope cannot be blank")?;
            _check_is_some(&data.username, "username cannot be blank")?;

            _check_is_some(&data.device_identifier, "device_identifier cannot be blank")?;
            _check_is_some(&data.device_name, "device_name cannot be blank")?;
            _check_is_some(&data.device_type, "device_type cannot be blank")?;

            _password_login(data, &mut user_uuid, &mut conn, &client_header.ip).await
        }
        "client_credentials" => {
            _check_is_some(&data.client_id, "client_id cannot be blank")?;
            _check_is_some(&data.client_secret, "client_secret cannot be blank")?;
            _check_is_some(&data.scope, "scope cannot be blank")?;

            _check_is_some(&data.device_identifier, "device_identifier cannot be blank")?;
            _check_is_some(&data.device_name, "device_name cannot be blank")?;
            _check_is_some(&data.device_type, "device_type cannot be blank")?;

            _api_key_login(data, &mut user_uuid, &mut conn, &client_header.ip).await
        }
        "authorization_code" => {
            _check_is_some(&data.client_id, "client_id cannot be blank")?;
            _check_is_some(&data.code, "code cannot be blank")?;

            _check_is_some(&data.device_identifier, "device_identifier cannot be blank")?;
            _check_is_some(&data.device_name, "device_name cannot be blank")?;
            _check_is_some(&data.device_type, "device_type cannot be blank")?;
            _authorization_login(data, &mut user_uuid, &mut conn, &client_header.ip).await
        }
        t => err!("Invalid type", t),
    };

    if let Some(user_uuid) = user_uuid {
        match &login_result {
            Ok(_) => {
                log_user_event(
                    EventType::UserLoggedIn as i32,
                    &user_uuid,
                    client_header.device_type,
                    &client_header.ip.ip,
                    &mut conn,
                )
                .await;
            }
            Err(e) => {
                if let Some(ev) = e.get_event() {
                    log_user_event(
                        ev.event as i32,
                        &user_uuid,
                        client_header.device_type,
                        &client_header.ip.ip,
                        &mut conn,
                    )
                    .await
                }
            }
        }
    }

    login_result
}

async fn _refresh_login(data: ConnectData, conn: &mut DbConn) -> JsonResult {
    // Extract token
    let token = data.refresh_token.unwrap();

    // Get device by refresh token
    let mut device = Device::find_by_refresh_token(&token, conn).await.map_res("Invalid refresh token")?;

    let scope = "api offline_access";
    let scope_vec = vec!["api".into(), "offline_access".into()];

    // Common
    let user = User::find_by_uuid(&device.user_uuid, conn).await.unwrap();
    let orgs = UserOrganization::find_confirmed_by_user(&user.uuid, conn).await;
    let (access_token, expires_in) = device.refresh_tokens(&user, orgs, scope_vec);
    device.save(conn).await?;

    let result = json!({
        "access_token": access_token,
        "expires_in": expires_in,
        "token_type": "Bearer",
        "refresh_token": device.refresh_token,
        "Key": user.akey,
        "PrivateKey": user.private_key,
        "Kdf": user.client_kdf_type,
        "KdfIterations": user.client_kdf_iter,
        "KdfMemory": user.client_kdf_memory,
        "KdfParallelism": user.client_kdf_parallelism,
        "ResetMasterPassword": false, // TODO: according to official server seems something like: user.password_hash.is_empty(), but would need testing
        "scope": scope,
        "unofficialServer": true,
    });

    Ok(Json(result))
}

#[derive(Debug, Serialize, Deserialize)]
struct TokenPayload {
    exp: i64,
    email: Option<String>,
    nonce: String,
}

async fn _authorization_login(
    data: ConnectData,
    user_uuid: &mut Option<String>,
    conn: &mut DbConn,
    ip: &ClientIp,
) -> JsonResult {
    let scope = data.scope.as_ref().unwrap();
    if scope != "api offline_access" {
        err!("Scope not supported")
    }

    let scope_vec = vec!["api".into(), "offline_access".into()];
    let code = data.code.as_ref().unwrap();

    let (refresh_token, id_token, userinfo) = match get_auth_code_access_token(code).await {
        Ok((refresh_token, id_token, userinfo)) => (refresh_token, id_token, userinfo),
        Err(err) => err!(err),
    };

    let mut validation = jsonwebtoken::Validation::default();
    validation.insecure_disable_signature_validation();

    let token = jsonwebtoken::decode::<TokenPayload>(id_token.as_str(), &DecodingKey::from_secret(&[]), &validation)
        .unwrap()
        .claims;

    // let expiry = token.exp;
    let nonce = token.nonce;
    let mut new_user = false;

    match SsoNonce::find(&nonce, conn).await {
        Some(sso_nonce) => {
            match sso_nonce.delete(conn).await {
                Ok(_) => {
                    // let expiry = token.exp;
                    let user_email = match token.email {
                        Some(email) => email,
                        None => userinfo.email().unwrap().to_owned().to_string(),
                    };
                    let now = Utc::now().naive_utc();

                    let mut user = match User::find_by_mail(&user_email, conn).await {
                        Some(user) => user,
                        None => {
                            new_user = true;
                            User::new(user_email.clone())
                        }
                    };

                    if new_user {
                        user.verified_at = Some(Utc::now().naive_utc());
                        user.save(conn).await?;
                    }

                    // Set the user_uuid here to be passed back used for event logging.
                    *user_uuid = Some(user.uuid.clone());

                    let (mut device, new_device) = get_device(&data, conn, &user).await;

                    let twofactor_token = twofactor_auth(&user.uuid, &data, &mut device, ip, conn).await?;

                    if CONFIG.mail_enabled() && new_device {
                        if let Err(e) =
                            mail::send_new_device_logged_in(&user.email, &ip.ip.to_string(), &now, &device.name).await
                        {
                            error!("Error sending new device email: {:#?}", e);

                            if CONFIG.require_device_email() {
                                err!("Could not send login notification email. Please contact your administrator.")
                            }
                        }
                    }

                    if CONFIG.sso_acceptall_invites() {
                        for mut user_org in UserOrganization::find_invited_by_user(&user.uuid, conn).await.iter_mut() {
                            user_org.status = UserOrgStatus::Accepted as i32;
                            user_org.save(conn).await?;
                        }
                    }

                    device.refresh_token = refresh_token.clone();
                    device.save(conn).await?;

                    let orgs = UserOrganization::find_confirmed_by_user(&user.uuid, conn).await;
                    let (access_token, expires_in) = device.refresh_tokens(&user, orgs, scope_vec);
                    device.save(conn).await?;

                    let mut result = json!({
                        "access_token": access_token,
                        "token_type": "Bearer",
                        "refresh_token": device.refresh_token,
                        "expires_in": expires_in,
                        "Key": user.akey,
                        "PrivateKey": user.private_key,
                        "Kdf": user.client_kdf_type,
                        "KdfIterations": user.client_kdf_iter,
                        "ResetMasterPassword": user.password_hash.is_empty(),
                        // "forcePasswordReset": false,
                        // "keyConnectorUrl": false,
                        "scope": scope,
                        "unofficialServer": true,
                    });

                    if let Some(token) = twofactor_token {
                        result["TwoFactorToken"] = Value::String(token);
                    }

                    info!("User {} logged in successfully. IP: {}", user.email, ip.ip);
                    Ok(Json(result))
                }
                Err(_) => err!("Failed to delete nonce"),
            }
        }
        None => {
            err!("Invalid nonce")
        }
    }
}

async fn _password_login(
    data: ConnectData,
    user_uuid: &mut Option<String>,
    conn: &mut DbConn,
    ip: &ClientIp,
) -> JsonResult {
    // Validate scope
    let scope = data.scope.as_ref().unwrap();
    if scope != "api offline_access" {
        err!("Scope not supported")
    }
    let scope_vec = vec!["api".into(), "offline_access".into()];

    // Ratelimit the login
    crate::ratelimit::check_limit_login(&ip.ip)?;

    // Get the user
    let username = data.username.as_ref().unwrap().trim();
    let mut user = match User::find_by_mail(username, conn).await {
        Some(user) => user,
        None => err!("Username or password is incorrect. Try again", format!("IP: {}. Username: {}.", ip.ip, username)),
    };

    // Set the user_uuid here to be passed back used for event logging.
    *user_uuid = Some(user.uuid.clone());

    // Check password
    let password = data.password.as_ref().unwrap();
    if !user.check_valid_password(password) {
        err!(
            "Username or password is incorrect. Try again",
            format!("IP: {}. Username: {}.", ip.ip, username),
            ErrorEvent {
                event: EventType::UserFailedLogIn,
            }
        )
    }

    // Change the KDF Iterations
    if user.password_iterations != CONFIG.password_iterations() {
        user.password_iterations = CONFIG.password_iterations();
        user.set_password(password, None, false, None);

        if let Err(e) = user.save(conn).await {
            error!("Error updating user: {:#?}", e);
        }
    }

    // Check if the user is disabled
    if !user.enabled {
        err!(
            "This user has been disabled",
            format!("IP: {}. Username: {}.", ip.ip, username),
            ErrorEvent {
                event: EventType::UserFailedLogIn
            }
        )
    }

    if CONFIG.sso_enabled() && CONFIG.sso_only() {
        err!("SSO sign-in is required");
    }

    let now = Utc::now().naive_utc();

    if user.verified_at.is_none() && CONFIG.mail_enabled() && CONFIG.signups_verify() {
        if user.last_verifying_at.is_none()
            || now.signed_duration_since(user.last_verifying_at.unwrap()).num_seconds()
                > CONFIG.signups_verify_resend_time() as i64
        {
            let resend_limit = CONFIG.signups_verify_resend_limit() as i32;
            if resend_limit == 0 || user.login_verify_count < resend_limit {
                // We want to send another email verification if we require signups to verify
                // their email address, and we haven't sent them a reminder in a while...
                user.last_verifying_at = Some(now);
                user.login_verify_count += 1;

                if let Err(e) = user.save(conn).await {
                    error!("Error updating user: {:#?}", e);
                }

                if let Err(e) = mail::send_verify_email(&user.email, &user.uuid).await {
                    error!("Error auto-sending email verification email: {:#?}", e);
                }
            }
        }

        // We still want the login to fail until they actually verified the email address
        err!(
            "Please verify your email before trying again.",
            format!("IP: {}. Username: {}.", ip.ip, username),
            ErrorEvent {
                event: EventType::UserFailedLogIn
            }
        )
    }

    let (mut device, new_device) = get_device(&data, conn, &user).await;

    let twofactor_token = twofactor_auth(&user.uuid, &data, &mut device, ip, conn).await?;

    if CONFIG.mail_enabled() && new_device {
        if let Err(e) = mail::send_new_device_logged_in(&user.email, &ip.ip.to_string(), &now, &device.name).await {
            error!("Error sending new device email: {:#?}", e);

            if CONFIG.require_device_email() {
                err!(
                    "Could not send login notification email. Please contact your administrator.",
                    ErrorEvent {
                        event: EventType::UserFailedLogIn
                    }
                )
            }
        }
    }

    // Common
    let orgs = UserOrganization::find_confirmed_by_user(&user.uuid, conn).await;
    let (access_token, expires_in) = device.refresh_tokens(&user, orgs, scope_vec);
    device.save(conn).await?;

    let mut result = json!({
        "access_token": access_token,
        "expires_in": expires_in,
        "token_type": "Bearer",
        "refresh_token": device.refresh_token,
        "Key": user.akey,
        "PrivateKey": user.private_key,
        //"TwoFactorToken": "11122233333444555666777888999"

        "Kdf": user.client_kdf_type,
        "KdfIterations": user.client_kdf_iter,
        "KdfMemory": user.client_kdf_memory,
        "KdfParallelism": user.client_kdf_parallelism,
        "ResetMasterPassword": false,// TODO: Same as above
        "scope": scope,
        "unofficialServer": true,
    });

    if let Some(token) = twofactor_token {
        result["TwoFactorToken"] = Value::String(token);
    }

    info!("User {} logged in successfully. IP: {}", username, ip.ip);
    Ok(Json(result))
}

async fn _api_key_login(
    data: ConnectData,
    user_uuid: &mut Option<String>,
    conn: &mut DbConn,
    ip: &ClientIp,
) -> JsonResult {
    // Ratelimit the login
    crate::ratelimit::check_limit_login(&ip.ip)?;

    // Validate scope
    match data.scope.as_ref().unwrap().as_ref() {
        "api" => _user_api_key_login(data, user_uuid, conn, ip).await,
        "api.organization" => _organization_api_key_login(data, conn, ip).await,
        _ => err!("Scope not supported"),
    }
}

async fn _user_api_key_login(
    data: ConnectData,
    user_uuid: &mut Option<String>,
    conn: &mut DbConn,
    ip: &ClientIp,
) -> JsonResult {
    // Get the user via the client_id
    let client_id = data.client_id.as_ref().unwrap();
    let client_user_uuid = match client_id.strip_prefix("user.") {
        Some(uuid) => uuid,
        None => err!("Malformed client_id", format!("IP: {}.", ip.ip)),
    };
    let user = match User::find_by_uuid(client_user_uuid, conn).await {
        Some(user) => user,
        None => err!("Invalid client_id", format!("IP: {}.", ip.ip)),
    };

    // Set the user_uuid here to be passed back used for event logging.
    *user_uuid = Some(user.uuid.clone());

    // Check if the user is disabled
    if !user.enabled {
        err!(
            "This user has been disabled (API key login)",
            format!("IP: {}. Username: {}.", ip.ip, user.email),
            ErrorEvent {
                event: EventType::UserFailedLogIn
            }
        )
    }

    // Check API key. Note that API key logins bypass 2FA.
    let client_secret = data.client_secret.as_ref().unwrap();
    if !user.check_valid_api_key(client_secret) {
        err!(
            "Incorrect client_secret",
            format!("IP: {}. Username: {}.", ip.ip, user.email),
            ErrorEvent {
                event: EventType::UserFailedLogIn
            }
        )
    }

    let (mut device, new_device) = get_device(&data, conn, &user).await;

    if CONFIG.mail_enabled() && new_device {
        let now = Utc::now().naive_utc();
        if let Err(e) = mail::send_new_device_logged_in(&user.email, &ip.ip.to_string(), &now, &device.name).await {
            error!("Error sending new device email: {:#?}", e);

            if CONFIG.require_device_email() {
                err!(
                    "Could not send login notification email. Please contact your administrator.",
                    ErrorEvent {
                        event: EventType::UserFailedLogIn
                    }
                )
            }
        }
    }

    // Common
    let scope_vec = vec!["api".into()];
    let orgs = UserOrganization::find_confirmed_by_user(&user.uuid, conn).await;
    let (access_token, expires_in) = device.refresh_tokens(&user, orgs, scope_vec);
    device.save(conn).await?;

    info!("User {} logged in successfully via API key. IP: {}", user.email, ip.ip);

    // Note: No refresh_token is returned. The CLI just repeats the
    // client_credentials login flow when the existing token expires.
    let result = json!({
        "access_token": access_token,
        "expires_in": expires_in,
        "token_type": "Bearer",
        "Key": user.akey,
        "PrivateKey": user.private_key,

        "Kdf": user.client_kdf_type,
        "KdfIterations": user.client_kdf_iter,
        "KdfMemory": user.client_kdf_memory,
        "KdfParallelism": user.client_kdf_parallelism,
        "ResetMasterPassword": false, // TODO: Same as above
        "scope": "api",
        "unofficialServer": true,
    });

    Ok(Json(result))
}

async fn _organization_api_key_login(data: ConnectData, conn: &mut DbConn, ip: &ClientIp) -> JsonResult {
    // Get the org via the client_id
    let client_id = data.client_id.as_ref().unwrap();
    let org_uuid = match client_id.strip_prefix("organization.") {
        Some(uuid) => uuid,
        None => err!("Malformed client_id", format!("IP: {}.", ip.ip)),
    };
    let org_api_key = match OrganizationApiKey::find_by_org_uuid(org_uuid, conn).await {
        Some(org_api_key) => org_api_key,
        None => err!("Invalid client_id", format!("IP: {}.", ip.ip)),
    };

    // Check API key.
    let client_secret = data.client_secret.as_ref().unwrap();
    if !org_api_key.check_valid_api_key(client_secret) {
        err!("Incorrect client_secret", format!("IP: {}. Organization: {}.", ip.ip, org_api_key.org_uuid))
    }

    let claim = generate_organization_api_key_login_claims(org_api_key.uuid, org_api_key.org_uuid);
    let access_token = crate::auth::encode_jwt(&claim);

    Ok(Json(json!({
        "access_token": access_token,
        "expires_in": 3600,
        "token_type": "Bearer",
        "scope": "api.organization",
        "unofficialServer": true,
    })))
}

/// Retrieves an existing device or creates a new device from ConnectData and the User
async fn get_device(data: &ConnectData, conn: &mut DbConn, user: &User) -> (Device, bool) {
    // On iOS, device_type sends "iOS", on others it sends a number
    // When unknown or unable to parse, return 14, which is 'Unknown Browser'
    let device_type = util::try_parse_string(data.device_type.as_ref()).unwrap_or(14);
    let device_id = data.device_identifier.clone().expect("No device id provided");
    let device_name = data.device_name.clone().expect("No device name provided");

    let mut new_device = false;
    // Find device or create new
    let device = match Device::find_by_uuid_and_user(&device_id, &user.uuid, conn).await {
        Some(device) => device,
        None => {
            new_device = true;
            Device::new(device_id, user.uuid.clone(), device_name, device_type)
        }
    };

    (device, new_device)
}

async fn twofactor_auth(
    user_uuid: &str,
    data: &ConnectData,
    device: &mut Device,
    ip: &ClientIp,
    conn: &mut DbConn,
) -> ApiResult<Option<String>> {
    let twofactors = TwoFactor::find_by_user(user_uuid, conn).await;

    // No twofactor token if twofactor is disabled
    if twofactors.is_empty() {
        return Ok(None);
    }

    TwoFactorIncomplete::mark_incomplete(user_uuid, &device.uuid, &device.name, ip, conn).await?;

    let twofactor_ids: Vec<_> = twofactors.iter().map(|tf| tf.atype).collect();
    let selected_id = data.two_factor_provider.unwrap_or(twofactor_ids[0]); // If we aren't given a two factor provider, asume the first one

    let twofactor_code = match data.two_factor_token {
        Some(ref code) => code,
        None => err_json!(_json_err_twofactor(&twofactor_ids, user_uuid, conn).await?, "2FA token not provided"),
    };

    let selected_twofactor = twofactors.into_iter().find(|tf| tf.atype == selected_id && tf.enabled);

    use crate::api::core::two_factor as _tf;
    use crate::crypto::ct_eq;

    let selected_data = _selected_data(selected_twofactor);
    let mut remember = data.two_factor_remember.unwrap_or(0);

    match TwoFactorType::from_i32(selected_id) {
        Some(TwoFactorType::Authenticator) => {
            _tf::authenticator::validate_totp_code_str(user_uuid, twofactor_code, &selected_data?, ip, conn).await?
        }
        Some(TwoFactorType::Webauthn) => {
            _tf::webauthn::validate_webauthn_login(user_uuid, twofactor_code, conn).await?
        }
        Some(TwoFactorType::YubiKey) => _tf::yubikey::validate_yubikey_login(twofactor_code, &selected_data?).await?,
        Some(TwoFactorType::Duo) => {
            _tf::duo::validate_duo_login(data.username.as_ref().unwrap().trim(), twofactor_code, conn).await?
        }
        Some(TwoFactorType::Email) => {
            _tf::email::validate_email_code_str(user_uuid, twofactor_code, &selected_data?, conn).await?
        }

        Some(TwoFactorType::Remember) => {
            match device.twofactor_remember {
                Some(ref code) if !CONFIG.disable_2fa_remember() && ct_eq(code, twofactor_code) => {
                    remember = 1; // Make sure we also return the token here, otherwise it will only remember the first time
                }
                _ => {
                    err_json!(
                        _json_err_twofactor(&twofactor_ids, user_uuid, conn).await?,
                        "2FA Remember token not provided"
                    )
                }
            }
        }
        _ => err!(
            "Invalid two factor provider",
            ErrorEvent {
                event: EventType::UserFailedLogIn2fa
            }
        ),
    }

    TwoFactorIncomplete::mark_complete(user_uuid, &device.uuid, conn).await?;

    if !CONFIG.disable_2fa_remember() && remember == 1 {
        Ok(Some(device.refresh_twofactor_remember()))
    } else {
        device.delete_twofactor_remember();
        Ok(None)
    }
}

fn _selected_data(tf: Option<TwoFactor>) -> ApiResult<String> {
    tf.map(|t| t.data).map_res("Two factor doesn't exist")
}

async fn _json_err_twofactor(providers: &[i32], user_uuid: &str, conn: &mut DbConn) -> ApiResult<Value> {
    use crate::api::core::two_factor;

    let mut result = json!({
        "error" : "invalid_grant",
        "error_description" : "Two factor required.",
        "TwoFactorProviders" : providers,
        "TwoFactorProviders2" : {} // { "0" : null }
    });

    for provider in providers {
        result["TwoFactorProviders2"][provider.to_string()] = Value::Null;

        match TwoFactorType::from_i32(*provider) {
            Some(TwoFactorType::Authenticator) => { /* Nothing to do for TOTP */ }

            Some(TwoFactorType::Webauthn) if CONFIG.domain_set() => {
                let request = two_factor::webauthn::generate_webauthn_login(user_uuid, conn).await?;
                result["TwoFactorProviders2"][provider.to_string()] = request.0;
            }

            Some(TwoFactorType::Duo) => {
                let email = match User::find_by_uuid(user_uuid, conn).await {
                    Some(u) => u.email,
                    None => err!("User does not exist"),
                };

                let (signature, host) = duo::generate_duo_signature(&email, conn).await?;

                result["TwoFactorProviders2"][provider.to_string()] = json!({
                    "Host": host,
                    "Signature": signature,
                });
            }

            Some(tf_type @ TwoFactorType::YubiKey) => {
                let twofactor = match TwoFactor::find_by_user_and_type(user_uuid, tf_type as i32, conn).await {
                    Some(tf) => tf,
                    None => err!("No YubiKey devices registered"),
                };

                let yubikey_metadata: yubikey::YubikeyMetadata = serde_json::from_str(&twofactor.data)?;

                result["TwoFactorProviders2"][provider.to_string()] = json!({
                    "Nfc": yubikey_metadata.Nfc,
                })
            }

            Some(tf_type @ TwoFactorType::Email) => {
                use crate::api::core::two_factor as _tf;

                let twofactor = match TwoFactor::find_by_user_and_type(user_uuid, tf_type as i32, conn).await {
                    Some(tf) => tf,
                    None => err!("No twofactor email registered"),
                };

                // Send email immediately if email is the only 2FA option
                if providers.len() == 1 {
                    _tf::email::send_token(user_uuid, conn).await?
                }

                let email_data = EmailTokenData::from_json(&twofactor.data)?;
                result["TwoFactorProviders2"][provider.to_string()] = json!({
                    "Email": email::obscure_email(&email_data.email),
                })
            }

            _ => {}
        }
    }

    Ok(result)
}

#[post("/accounts/prelogin", data = "<data>")]
async fn prelogin(data: JsonUpcase<PreloginData>, conn: DbConn) -> Json<Value> {
    _prelogin(data, conn).await
}

#[post("/accounts/register", data = "<data>")]
async fn identity_register(data: JsonUpcase<RegisterData>, conn: DbConn) -> JsonResult {
    _register(data, conn).await
}

// https://github.com/bitwarden/jslib/blob/master/common/src/models/request/tokenRequest.ts
// https://github.com/bitwarden/mobile/blob/master/src/Core/Models/Request/TokenRequest.cs
#[derive(Debug, Clone, Default, FromForm)]
#[allow(non_snake_case)]
struct ConnectData {
    #[field(name = uncased("grant_type"))]
    #[field(name = uncased("granttype"))]
    grant_type: String, // refresh_token, password, client_credentials (API key)

    // Needed for grant_type="refresh_token"
    #[field(name = uncased("refresh_token"))]
    #[field(name = uncased("refreshtoken"))]
    refresh_token: Option<String>,

    // Needed for grant_type = "password" | "client_credentials"
    #[field(name = uncased("client_id"))]
    #[field(name = uncased("clientid"))]
    client_id: Option<String>, // web, cli, desktop, browser, mobile
    #[field(name = uncased("client_secret"))]
    #[field(name = uncased("clientsecret"))]
    client_secret: Option<String>,
    #[field(name = uncased("password"))]
    password: Option<String>,
    #[field(name = uncased("scope"))]
    scope: Option<String>,
    #[field(name = uncased("username"))]
    username: Option<String>,

    #[field(name = uncased("device_identifier"))]
    #[field(name = uncased("deviceidentifier"))]
    device_identifier: Option<String>,
    #[field(name = uncased("device_name"))]
    #[field(name = uncased("devicename"))]
    device_name: Option<String>,
    #[field(name = uncased("device_type"))]
    #[field(name = uncased("devicetype"))]
    device_type: Option<String>,
    #[allow(unused)]
    #[field(name = uncased("device_push_token"))]
    #[field(name = uncased("devicepushtoken"))]
    _device_push_token: Option<String>, // Unused; mobile device push not yet supported.

    // Needed for two-factor auth
    #[field(name = uncased("two_factor_provider"))]
    #[field(name = uncased("twofactorprovider"))]
    two_factor_provider: Option<i32>,
    #[field(name = uncased("two_factor_token"))]
    #[field(name = uncased("twofactortoken"))]
    two_factor_token: Option<String>,
    #[field(name = uncased("two_factor_remember"))]
    #[field(name = uncased("twofactorremember"))]
    two_factor_remember: Option<i32>,
    // Needed for authorization code
    #[form(field = uncased("code"))]
    code: Option<String>,
}
fn _check_is_some<T>(value: &Option<T>, msg: &str) -> EmptyResult {
    if value.is_none() {
        err!(msg)
    }
    Ok(())
}

#[get("/account/prevalidate?<domainHint>")]
#[allow(non_snake_case)]
async fn prevalidate(domainHint: String, conn: DbConn) -> JsonResult {
    match Organization::find_by_identifier(&domainHint, &conn).await {
        Some(org) => {
            let claims = generate_ssotoken_claims(org.uuid, domainHint);
            let ssotoken = encode_jwt(&claims);
            Ok(Json(json!({
                "token": ssotoken,
            })))
        }
        None => Ok(Json(json!({
            "token": "",
        }))),
    }
}

use openidconnect::core::{CoreClient, CoreProviderMetadata, CoreResponseType, CoreUserInfoClaims};
use openidconnect::reqwest::http_client;
use openidconnect::reqwest::async_http_client;
use openidconnect::OAuth2TokenResponse;
use openidconnect::{
    AuthenticationFlow, AuthorizationCode, ClientId, ClientSecret, CsrfToken, IssuerUrl, Nonce, RedirectUrl, Scope,
};

async fn get_client_from_sso_config() -> Result<CoreClient, &'static str> {
    let redirect = CONFIG.sso_callback_path();
    let client_id = ClientId::new(CONFIG.sso_client_id());
    let client_secret = ClientSecret::new(CONFIG.sso_client_secret());
    let issuer_url = IssuerUrl::new(CONFIG.sso_authority()).or(Err("invalid issuer URL"))?;

    //TODO: This comparison will fail if one URI has a trailing slash and the other one does not.
    // Should we remove trailing slashes when saving? Or when checking?
    let provider_metadata = match CoreProviderMetadata::discover_async(issuer_url, async_http_client).await {
        Ok(metadata) => metadata,
        Err(_err) => {
            return Err("Failed to discover OpenID provider");
        }
    };

    let client = CoreClient::from_provider_metadata(provider_metadata, client_id, Some(client_secret))
        .set_redirect_uri(RedirectUrl::new(redirect).or(Err("Invalid redirect URL"))?);

    Ok(client)
}

#[get("/connect/oidc-signin?<code>")]
fn oidcsignin(code: String, jar: &CookieJar<'_>, _conn: DbConn) -> ApiResult<CustomRedirect> {
    let cookiemanager = CookieManager::new(jar);

    let redirect_uri = cookiemanager.get_cookie("redirect_uri".to_string()).unwrap();
    let orig_state = cookiemanager.get_cookie("state".to_string()).unwrap();

    cookiemanager.delete_cookie("redirect_uri".to_string());
    cookiemanager.delete_cookie("state".to_string());

    let redirect = CustomRedirect {
        url: format!("{redirect_uri}?code={code}&state={orig_state}"),
        headers: vec![],
    };

    Ok(redirect)
}

#[derive(FromForm)]
#[allow(non_snake_case)]
struct AuthorizeData {
    #[allow(unused)]
    #[field(name = uncased("client_id"))]
    #[field(name = uncased("clientid"))]
    client_id: Option<String>,
    #[field(name = uncased("redirect_uri"))]
    #[field(name = uncased("redirecturi"))]
    redirect_uri: Option<String>,
    #[allow(unused)]
    #[field(name = uncased("response_type"))]
    #[field(name = uncased("responsetype"))]
    response_type: Option<String>,
    #[allow(unused)]
    #[field(name = uncased("scope"))]
    scope: Option<String>,
    #[field(name = uncased("state"))]
    state: Option<String>,
    #[allow(unused)]
    #[field(name = uncased("code_challenge"))]
    code_challenge: Option<String>,
    #[allow(unused)]
    #[field(name = uncased("code_challenge_method"))]
    code_challenge_method: Option<String>,
    #[allow(unused)]
    #[field(name = uncased("response_mode"))]
    response_mode: Option<String>,
    #[allow(unused)]
    #[field(name = uncased("domain_hint"))]
    domain_hint: Option<String>,
    #[allow(unused)]
    #[field(name = uncased("ssoToken"))]
    ssoToken: Option<String>,
}

#[get("/connect/authorize?<data..>")]
async fn authorize(data: AuthorizeData, jar: &CookieJar<'_>, mut conn: DbConn) -> ApiResult<CustomRedirect> {
    let cookiemanager = CookieManager::new(jar);
    match get_client_from_sso_config().await {
        Ok(client) => {
            let (auth_url, _csrf_state, nonce) = client
                .authorize_url(
                    AuthenticationFlow::<CoreResponseType>::AuthorizationCode,
                    CsrfToken::new_random,
                    Nonce::new_random,
                )
                .add_scope(Scope::new("email".to_string()))
                .add_scope(Scope::new("profile".to_string()))
                .url();

            let sso_nonce = SsoNonce::new(nonce.secret().to_string());
            sso_nonce.save(&mut conn).await?;

            cookiemanager.set_cookie("redirect_uri".to_string(), data.redirect_uri.unwrap());
            cookiemanager.set_cookie("state".to_string(), data.state.unwrap());

            let redirect = CustomRedirect {
                url: format!("{}", auth_url),
                headers: vec![],
            };

            Ok(redirect)
        }
        Err(err) => err!("Unable to find client from identifier {}", err),
    }
}

async fn get_auth_code_access_token(code: &str) -> Result<(String, String, CoreUserInfoClaims), &'static str> {
    let oidc_code = AuthorizationCode::new(String::from(code));
    match get_client_from_sso_config().await {
        Ok(client) => match client.exchange_code(oidc_code).request_async(async_http_client).await {
            Ok(token_response) => {
                //let refresh_token = token_response.refresh_token():
                let refreshtoken = match token_response.refresh_token() {
                    Some(token) => token.secret().to_string(),
                    None => String::new()
                };
                let id_token = token_response.extra_fields().id_token().unwrap().to_string();

                let userinfo: CoreUserInfoClaims = client.user_info(token_response.access_token().to_owned(), None).unwrap().request(http_client).unwrap();

                Ok((refreshtoken, id_token, userinfo))
            }
            Err(_err) => Err("Failed to contact token endpoint"),
        },
        Err(_err) => Err("unable to find client"),
    }
}<|MERGE_RESOLUTION|>--- conflicted
+++ resolved
@@ -16,11 +16,7 @@
         core::two_factor::{duo, email, email::EmailTokenData, yubikey},
         ApiResult, EmptyResult, JsonResult, JsonUpcase,
     },
-<<<<<<< HEAD
-    auth::{encode_jwt, generate_ssotoken_claims, ClientHeaders, ClientIp},
-=======
-    auth::{generate_organization_api_key_login_claims, ClientHeaders, ClientIp},
->>>>>>> 44e9e1a5
+    auth::{generate_organization_api_key_login_claims,generate_ssotoken_claims, ClientHeaders, ClientIp},
     db::{models::*, DbConn},
     error::MapResult,
     mail, util,
